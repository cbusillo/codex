--- conflicted
+++ resolved
@@ -55,14 +55,10 @@
     initialized: bool,
     codex_linux_sandbox_exe: Option<PathBuf>,
     conversation_manager: Arc<ConversationManager>,
-<<<<<<< HEAD
     running_requests_id_to_codex_uuid: Arc<Mutex<HashMap<RequestId, ConversationId>>>,
-=======
-    running_requests_id_to_codex_uuid: Arc<Mutex<HashMap<RequestId, Uuid>>>,
     config: Arc<Config>,
     /// Storage for completed responses in compatibility mode
     session_responses: Arc<Mutex<SessionResponseStorage>>,
->>>>>>> 187a711e
 }
 
 impl MessageProcessor {
@@ -672,7 +668,7 @@
             let result = CallToolResult {
                 content: vec![ContentBlock::TextContent(TextContent {
                     r#type: "text".to_string(),
-                    text: format!("Continuing session {session_id}"),
+                    text: format!("Continuing session {conversation_id}"),
                     annotations: None,
                 })],
                 is_error: None,
@@ -681,69 +677,35 @@
             self.send_response::<mcp_types::CallToolRequest>(request_id.clone(), result)
                 .await;
 
-<<<<<<< HEAD
-        let codex = match self
-            .conversation_manager
-            .get_conversation(conversation_id)
-            .await
-        {
-            Ok(c) => c,
-            Err(_) => {
-                tracing::warn!("Session not found for conversation_id: {conversation_id}");
-                let result = CallToolResult {
-                    content: vec![ContentBlock::TextContent(TextContent {
-                        r#type: "text".to_owned(),
-                        text: format!("Session not found for conversation_id: {conversation_id}"),
-                        annotations: None,
-                    })],
-                    is_error: Some(true),
-                    structured_content: None,
-                };
-                outgoing.send_response(request_id, result).await;
-                return;
-            }
-        };
-=======
             // Store the mapping for tracking
             self.running_requests_id_to_codex_uuid
                 .lock()
                 .await
-                .insert(request_id, session_id);
+                .insert(request_id, conversation_id);
 
             // Submit the prompt to the conversation in the background
-            let codex = match self.conversation_manager.get_conversation(session_id).await {
+            let codex = match self
+                .conversation_manager
+                .get_conversation(conversation_id)
+                .await
+            {
                 Ok(c) => c,
                 Err(e) => {
                     tracing::error!(
                         "Failed to get conversation for session {}: {}",
-                        session_id,
+                        conversation_id,
                         e
                     );
                     return;
                 }
             };
->>>>>>> 187a711e
 
             // Update session status to running
             self.session_responses.lock().await.insert(
-                session_id,
+                conversation_id,
                 SessionResponse::new_running(),
             );
 
-<<<<<<< HEAD
-            async move {
-                crate::codex_tool_runner::run_codex_tool_session_reply(
-                    codex,
-                    outgoing,
-                    request_id,
-                    prompt,
-                    running_requests_id_to_codex_uuid,
-                    conversation_id,
-                )
-                .await;
-            }
-        });
-=======
             let session_responses = self.session_responses.clone();
             task::spawn(async move {
                 // Submit the prompt
@@ -756,9 +718,9 @@
                     tracing::error!("Failed to submit prompt in compatibility mode: {e}");
                     // Mark as failed
                     let mut responses = session_responses.lock().await;
-                    if let Some(response) = responses.remove(&session_id) {
+                    if let Some(response) = responses.remove(&conversation_id) {
                         responses.insert(
-                            session_id,
+                            conversation_id,
                             response.fail_with_error(format!("failed to submit prompt: {e}"), String::new())
                         );
                     }
@@ -780,9 +742,9 @@
                                 EventMsg::TaskComplete(_) => {
                                     // Mark as completed
                                     let mut responses = session_responses.lock().await;
-                                    if let Some(response) = responses.remove(&session_id) {
+                                    if let Some(response) = responses.remove(&conversation_id) {
                                         responses.insert(
-                                            session_id,
+                                            conversation_id,
                                             response.complete_with_content(content)
                                         );
                                     }
@@ -791,9 +753,9 @@
                                 EventMsg::Error(error) => {
                                     // Mark as failed
                                     let mut responses = session_responses.lock().await;
-                                    if let Some(response) = responses.remove(&session_id) {
+                                    if let Some(response) = responses.remove(&conversation_id) {
                                         responses.insert(
-                                            session_id,
+                                            conversation_id,
                                             response.fail_with_error(error.message, content)
                                         );
                                     }
@@ -808,9 +770,9 @@
                             tracing::error!("Error reading event in compatibility mode: {e}");
                             // Mark as failed
                             let mut responses = session_responses.lock().await;
-                            if let Some(response) = responses.remove(&session_id) {
+                            if let Some(response) = responses.remove(&conversation_id) {
                                 responses.insert(
-                                    session_id,
+                                    conversation_id,
                                     response.fail_with_error(format!("event stream error: {e}"), content)
                                 );
                             }
@@ -825,14 +787,18 @@
             let outgoing = self.outgoing.clone();
             let running_requests_id_to_codex_uuid = self.running_requests_id_to_codex_uuid.clone();
 
-            let codex = match self.conversation_manager.get_conversation(session_id).await {
+            let codex = match self
+                .conversation_manager
+                .get_conversation(conversation_id)
+                .await
+            {
                 Ok(c) => c,
                 Err(_) => {
-                    tracing::warn!("Session not found for session_id: {session_id}");
+                    tracing::warn!("Session not found for conversation_id: {conversation_id}");
                     let result = CallToolResult {
                         content: vec![ContentBlock::TextContent(TextContent {
                             r#type: "text".to_owned(),
-                            text: format!("Session not found for session_id: {session_id}"),
+                            text: format!("Session not found for conversation_id: {conversation_id}"),
                             annotations: None,
                         })],
                         is_error: Some(true),
@@ -849,7 +815,6 @@
                 let outgoing = outgoing.clone();
                 let prompt = prompt.clone();
                 let running_requests_id_to_codex_uuid = running_requests_id_to_codex_uuid.clone();
-                let config = self.config.clone();
 
                 async move {
                     crate::codex_tool_runner::run_codex_tool_session_reply(
@@ -858,14 +823,12 @@
                         request_id,
                         prompt,
                         running_requests_id_to_codex_uuid,
-                        session_id,
-                        (*config).clone(),
+                        conversation_id,
                     )
                     .await;
                 }
             });
         }
->>>>>>> 187a711e
     }
 
     fn handle_set_level(
